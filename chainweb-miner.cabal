--- conflicted
+++ resolved
@@ -41,15 +41,10 @@
     , Decimal >= 0.4.2
     , aeson >= 1.4.3
     , chainweb >= 1.0
-<<<<<<< HEAD
     , connection >= 0.2
     , data-default >=0.7
     , dlist >= 0.8
     , foldable1
-=======
-    , connection >= 0.3
-    , data-default >= 0.7
->>>>>>> 033e0c7c
     , generic-lens >= 1.2
     , http-client >= 0.6
     , http-client-tls >= 0.3
