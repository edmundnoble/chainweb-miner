--- conflicted
+++ resolved
@@ -95,130 +95,9 @@
 import qualified Pact.Types.Crypto as P hiding (PublicKey)
 import qualified Pact.Types.Util as P
 
-import Utils
-import BalanceChecker
+import Miner.BalanceChecker
 
 --------------------------------------------------------------------------------
-<<<<<<< HEAD
--- CLI
-
--- | Result of parsing commandline flags.
---
-data ClientArgs = ClientArgs
-    { ll           :: !LogLevel
-    , coordinators :: ![BaseUrl]
-    , miner        :: !Miner
-    , chainid      :: !(Maybe ChainId) }
-    deriving stock (Generic)
-
--- | The top-level git-style CLI "command" which determines which mining
--- paradigm to follow.
---
-data Command =
-    CPU CPUEnv ClientArgs
-    | GPU GPUEnv ClientArgs
-    | Otherwise OtherCommand
-
-newtype CPUEnv = CPUEnv { cores :: Word16 }
-
-data GPUEnv = GPUEnv
-    { envMinerPath :: Text
-    , envMinerArgs :: [Text]
-    } deriving stock (Generic)
-
-data Env = Env
-    { envGen         :: !MWC.GenIO
-    , envMgr         :: !Manager
-    , envLog         :: !LogFunc
-    , envCmd         :: !Command
-    , envArgs        :: !ClientArgs
-    , envHashes      :: IORef Word64
-    , envSecs        :: IORef Word64
-    , envLastSuccess :: IORef POSIXTime
-    , envUrls        :: IORef (NonEmpty (T2 BaseUrl ChainwebVersion)) }
-    deriving stock (Generic)
-
-instance HasLogFunc Env where
-    logFuncL = field @"envLog"
-
-pClientArgs :: Parser ClientArgs
-pClientArgs = ClientArgs <$> pLog <*> some pUrl <*> pMiner <*> pChainId
-
-pCommand :: Parser Command
-pCommand = hsubparser
-    (  command "cpu" (info cpuOpts (progDesc "Perform multicore CPU mining"))
-    <> command "gpu" (info gpuOpts (progDesc "Perform GPU mining"))
-    <> command "keys" (info (Otherwise <$> keysOpts) (progDesc "Generate public/private key pair"))
-    <> command "balance" (info (Otherwise <$> balancesOpts) (progDesc "Get balances on all chains"))
-    )
-
-pMinerPath :: Parser Text
-pMinerPath = textOption
-    (long "miner-path" <> help "Path to chainweb-gpu-miner executable")
-
-pMinerArgs :: Parser [Text]
-pMinerArgs = T.words <$> pMinerArgs0
-  where
-    pMinerArgs0 :: Parser T.Text
-    pMinerArgs0 = textOption
-        (long "miner-args" <> value "" <> help "Extra miner arguments")
-
-pGpuEnv :: Parser GPUEnv
-pGpuEnv = GPUEnv <$> pMinerPath <*> pMinerArgs
-
-gpuOpts :: Parser Command
-gpuOpts = GPU <$> pGpuEnv <*> pClientArgs
-
-cpuOpts :: Parser Command
-cpuOpts = (CPU . CPUEnv) <$> pCores <*> pClientArgs
-
-pCores :: Parser Word16
-pCores = option auto
-    (long "cores" <> metavar "COUNT" <> value 1
-     <> help "Number of CPU cores to use (default: 1)")
-
-pLog :: Parser LogLevel
-pLog = option (eitherReader l)
-    (long "log-level" <> metavar "debug|info|warn|error" <> value LevelInfo
-    <> help "The minimum level of log messages to display (default: info)")
-  where
-    l :: String -> Either String LogLevel
-    l "debug" = Right LevelDebug
-    l "info"  = Right LevelInfo
-    l "warn"  = Right LevelWarn
-    l "error" = Right LevelError
-    l _       = Left "Must be one of debug|info|warn|error"
-
-pChainId :: Parser (Maybe ChainId)
-pChainId = optional $ textOption
-    (long "chain" <> metavar "CHAIN-ID"
-     <> help "Prioritize work requests for a specific chain")
-
-pMiner :: Parser Miner
-pMiner = Miner
-    <$> strOption (long "miner-account" <> help "Coin Contract account name of Miner")
-    <*> (MinerKeys <$> pks)
-  where
-    pks :: Parser P.KeySet
-    pks = P.KeySet <$> (fmap S.fromList $ some pKey) <*> pPred
-
-pKey :: Parser P.PublicKey
-pKey = option k (long "miner-key"
-    <> help "Public key of the account to send rewards (can pass multiple times)")
-  where
-    k :: ReadM P.PublicKey
-    k = eitherReader $ \s -> do
-        unless (length s == 64 && all isHexDigit s)
-            . Left $ "Public Key " <> s <> " is not valid."
-        Right $ fromString s
-
-pPred :: Parser P.Name
-pPred = (\s -> P.Name $ P.BareName s def) <$>
-    strOption (long "miner-pred" <> value "keys-all" <> help "Keyset predicate")
-
---------------------------------------------------------------------------------
-=======
->>>>>>> 68db766a
 -- Work
 
 main :: IO ()
